from flask import Flask, render_template, request, redirect, url_for, flash, session, jsonify, get_flashed_messages
from flask_sqlalchemy import SQLAlchemy
from flask_wtf import FlaskForm
from wtforms.validators import DataRequired, Length, ValidationError, EqualTo, NumberRange
from wtforms import StringField, PasswordField, SubmitField, DateField, TimeField, IntegerField, TextAreaField
from werkzeug.security import generate_password_hash, check_password_hash
from flask_wtf.csrf import CSRFProtect
from datetime import datetime, timedelta, time, date
from flask_migrate import Migrate
import re
import os
from sqlalchemy.sql import func
import logging

app = Flask(__name__)
app.config['SECRET_KEY'] = os.urandom(24).hex()
app.config['SQLALCHEMY_DATABASE_URI'] = os.environ['POSTGRES_URL'].replace("postgres://", "postgresql://")
<<<<<<< HEAD

=======
>>>>>>> 34de4b68
app.config['SQLALCHEMY_TRACK_MODIFICATIONS'] = False
csrf = CSRFProtect(app)

db = SQLAlchemy(app)
migrate = Migrate(app, db)



# Tables
user_event_interest = db.Table('user_event_interest',
    db.Column('user_id', db.Integer, db.ForeignKey('user.id'), primary_key=True),
    db.Column('event_id', db.Integer, db.ForeignKey('event.id'), primary_key=True)
)

class Event(db.Model):
    id = db.Column(db.Integer, primary_key=True)
    name = db.Column(db.String(100), nullable=False)
    date = db.Column(db.Date, nullable=False)
    location = db.Column(db.String(100), nullable=False, default="Location to be decided")
    timing = db.Column(db.Time, nullable=False, default=time(18, 0))  # Default to 6:00 PM
    duration = db.Column(db.Integer, nullable=False, default=60)  # Default duration: 1 hour (60 minutes)
    type_ = db.Column(db.String(100), nullable=False, default="Not specified")
    tag = db.Column(db.String(100), nullable=True)
    description = db.Column(db.Text, nullable=False, default="No description available")
    created_at = db.Column(db.DateTime(timezone=True), server_default=func.now())
    updated_at = db.Column(db.DateTime(timezone=True), onupdate=func.now())
    interested_users = db.relationship('User', secondary=user_event_interest, back_populates='interested_events')

    def __repr__(self):
        return f'<Event {self.name}>'
    
    @property
    def interest_count(self):
        return len(self.interested_users)

    def to_dict(self):
        today = date.today()
        return {
            'id': self.id,
            'name': self.name,
            'date': self.date.isoformat() if self.date else None,
            'location': self.location,
            'timing': self.timing.isoformat() if self.timing else None,
            'duration': self.duration,
            'type_': self.type_,
            'description': self.description,
            'interest_count': self.interest_count,
            'tag': self.tag,
            'is_past_event': (self.date < today if self.date else False) or 
                             (datetime.combine(self.date, self.timing) + timedelta(minutes=self.duration) < datetime.now() 
                              if self.date and self.timing and self.duration else False)
        }
    
    @property
    def interest_count(self):
        return len(self.interested_users)

class User(db.Model):
    id = db.Column(db.Integer, primary_key=True)
    fullname = db.Column(db.String(100), nullable=False)
    username = db.Column(db.String(8), unique=True, nullable=False)
    password_hash = db.Column(db.String(255))
    interested_events = db.relationship('Event', secondary=user_event_interest, back_populates='interested_users')

    def __repr__(self):
        return f'<User {self.username}>'

    def set_password(self, password):
        self.password_hash = generate_password_hash(password)

    def check_password(self, password):
        return check_password_hash(self.password_hash, password)
    



# Forms
class LoginForm(FlaskForm):
    roll_no = StringField('Roll Number', validators=[DataRequired(), Length(min=8, max=8)])
    password = PasswordField('Password', validators=[DataRequired()])
    submit = SubmitField('Log In')

class RegistrationForm(FlaskForm):
    full_name = StringField('Full Name', validators=[DataRequired(), Length(min=2, max=100)])
    roll_no = StringField('Username', validators=[DataRequired(), Length(min=8, max=8, message="Username must be exactly 8 digits")])
    password = PasswordField('Password', validators=[DataRequired(), Length(min=8)])
    confirm_password = PasswordField('Confirm Password', validators=[DataRequired(), EqualTo('password')])
    submit = SubmitField('Sign Up')

    def validate_roll_no(self, roll_no):
        if not re.match(r'^\d{8}$', roll_no.data):
            raise ValidationError('Username must be exactly 8 digits.')
        user = User.query.filter_by(username=roll_no.data).first()
        if user:
            raise ValidationError('That username is already taken. Please choose a different one.')

    def validate_password(self, password):
        if not re.search("[a-z]", password.data):
            raise ValidationError("Password must contain at least one lowercase letter.")
        if not re.search("[A-Z]", password.data):
            raise ValidationError("Password must contain at least one uppercase letter.")
        if not re.search("[0-9]", password.data):
            raise ValidationError("Password must contain at least one number.")

class EventForm(FlaskForm):
    name = StringField('Event Name', validators=[DataRequired()])
    date = DateField('Event Date', validators=[DataRequired()])
    location = StringField('Location', validators=[DataRequired()])
    timing = TimeField('Timing', validators=[DataRequired()])
    duration = IntegerField('Duration (minutes)', validators=[DataRequired(), NumberRange(min=1)])
    type_ = StringField('Event Type', validators=[DataRequired()])
    tag = StringField('Tag')
    description = TextAreaField('Description', validators=[DataRequired()])
    submit = SubmitField('Add Event')


@app.route('/')
def index():
    if 'user' in session:
        return redirect(url_for('home'))
    return redirect(url_for('login'))


@app.route('/login', methods=['GET', 'POST'])
def login():
    if 'user_id' in session:
        return redirect(url_for('home'))
    
    form = LoginForm()
    if form.validate_on_submit():
        user = User.query.filter_by(username=form.roll_no.data).first()
        if user:
            if user.check_password(form.password.data):
                session['user_id'] = user.id
                flash('Login successful!', 'success')
                return redirect(url_for('home'))
            else:
                flash('Incorrect password. Please try again.', 'danger')
        else:
            flash('User does not exist. Please check your roll number or Register.', 'danger')
    return render_template('login.html', form=form)


@app.route('/register', methods=['GET', 'POST'])
def register():
    if 'user_id' in session:
        return redirect(url_for('home'))
    
    form = RegistrationForm()
    if form.validate_on_submit():
        user = User(fullname=form.full_name.data, username=form.roll_no.data)
        user.set_password(form.password.data)
        db.session.add(user)
        db.session.commit()
        flash('Registration successful! You can now log in.', 'success')
        return redirect(url_for('login'))
    return render_template('register.html', form=form)


@app.route('/home')
def home():
    if 'user_id' not in session:
        return redirect(url_for('login'))
    
    user = User.query.get(session['user_id'])
    now = datetime.now()
    today = now.date()
    current_time = now.time()

    # Upcoming events: today's future events and all future dates
    upcoming_events = Event.query.filter(
        ((Event.date == today) & (Event.timing > current_time)) |
        (Event.date > today)
    ).order_by(Event.date, Event.timing).all()

    # Ongoing events: today's events that have started but not ended
    ongoing_events = Event.query.filter(
        (Event.date == today) & 
        (Event.timing <= current_time) &
        (func.addtime(func.time(Event.timing), func.sec_to_time(Event.duration * 60)) > func.time(current_time))
    ).order_by(Event.timing).all()

    # Past events: previous dates and today's ended events
    past_events = Event.query.filter(
        (Event.date < today) |
        ((Event.date == today) & 
         (func.addtime(func.time(Event.timing), func.sec_to_time(Event.duration * 60)) <= func.time(current_time)))
    ).order_by(Event.date.desc(), Event.timing.desc()).limit(7).all()

    def serialize_event(event):
        event_dict = event.to_dict()
        event_dict['is_interested'] = event in user.interested_events
        
        # Check if the event has ended
        event_end_time = datetime.combine(event.date, event.timing) + timedelta(minutes=event.duration)
        if now > event_end_time:
            event_dict['is_past_event'] = True
        
        return event_dict

    upcoming_events_serialized = [serialize_event(event) for event in upcoming_events]
    ongoing_events_serialized = [serialize_event(event) for event in ongoing_events]
    past_events_serialized = [serialize_event(event) for event in past_events]

    # Filter out any events that have ended from ongoing_events
    ongoing_events_serialized = [event for event in ongoing_events_serialized if not event.get('is_past_event', False)]

    return render_template('index.html', 
                           user=user, 
                           upcoming_events=upcoming_events_serialized, 
                           ongoing_events=ongoing_events_serialized, 
                           feedback_items=past_events_serialized)


@app.route('/logout')
def logout():
    # Clear the user's session
    session.clear()
    
    # Clear any existing flash messages
    _ = get_flashed_messages()
    
    # Set the logout flash message
    flash('You have been logged out successfully.', 'info')
    
    return redirect(url_for('login'))


@app.route('/mark_interest/<int:event_id>', methods=['POST'])
def mark_interest(event_id):
    if 'user_id' not in session:
        return jsonify({'success': False, 'message': 'Please log in to mark interest.'}), 401

    user = User.query.get(session['user_id'])
    event = Event.query.get(event_id)
    if not event:
        return jsonify({'success': False, 'message': 'Event not found.'}), 404
    if event in user.interested_events:
        user.interested_events.remove(event)
        interested = False
        message = "You are no longer interested in this event."
    else:
        user.interested_events.append(event)
        interested = True
        message = "You are now interested in this event."

    try:
        db.session.commit()
        return jsonify({
            'success': True,
            'interested': interested,
            'interest_count': event.interest_count,
            'message': message
        })
    except Exception as e:
        db.session.rollback()
        return jsonify({'success': False, 'message': 'An error occurred. Please try again.'}), 500


@app.route('/check_username')
def check_username():
    username = request.args.get('username', '')
    if not username.isdigit():
        return jsonify({'available': False, 'message': 'Username must contain only numbers'})
    user = User.query.filter_by(username=username).first()
    return jsonify({'available': user is None})


@app.route('/add_event', methods=['GET', 'POST'])
def add_event():
    if 'user_id' not in session:
        flash('Please log in to access this page.', 'danger')
        return redirect(url_for('login'))
    
    user = User.query.get(session['user_id'])
    if user.username != "98210005":
        flash('You do not have permission to access this page.', 'danger')
        return redirect(url_for('home'))
    
    form = EventForm()
    if form.validate_on_submit():
        new_event = Event(
            name=form.name.data,
            date=form.date.data,
            location=form.location.data,
            timing=form.timing.data,
            duration=form.duration.data,
            type_=form.type_.data,
            tag=form.tag.data,
            description=form.description.data
        )
        db.session.add(new_event)
        try:
            db.session.commit()
            flash('Event added successfully!', 'success')
            return redirect(url_for('home'))
        except Exception as e:
            db.session.rollback()
            flash(f'An error occurred: {str(e)}', 'danger')
    
    return render_template('add_event.html', form=form)


if not app.debug:
    stream_handler = logging.StreamHandler()
    stream_handler.setLevel(logging.INFO)
    app.logger.addHandler(stream_handler)

app.logger.setLevel(logging.INFO)
app.logger.info('Flask App Startup')

<|MERGE_RESOLUTION|>--- conflicted
+++ resolved
@@ -11,14 +11,12 @@
 import os
 from sqlalchemy.sql import func
 import logging
+from sqlalchemy import text
 
 app = Flask(__name__)
 app.config['SECRET_KEY'] = os.urandom(24).hex()
 app.config['SQLALCHEMY_DATABASE_URI'] = os.environ['POSTGRES_URL'].replace("postgres://", "postgresql://")
-<<<<<<< HEAD
-
-=======
->>>>>>> 34de4b68
+
 app.config['SQLALCHEMY_TRACK_MODIFICATIONS'] = False
 csrf = CSRFProtect(app)
 
@@ -198,14 +196,14 @@
     ongoing_events = Event.query.filter(
         (Event.date == today) & 
         (Event.timing <= current_time) &
-        (func.addtime(func.time(Event.timing), func.sec_to_time(Event.duration * 60)) > func.time(current_time))
+        (Event.timing + text('INTERVAL \'1 minute\' * duration') > current_time)
     ).order_by(Event.timing).all()
 
     # Past events: previous dates and today's ended events
     past_events = Event.query.filter(
         (Event.date < today) |
         ((Event.date == today) & 
-         (func.addtime(func.time(Event.timing), func.sec_to_time(Event.duration * 60)) <= func.time(current_time)))
+         (Event.timing + text('INTERVAL \'1 minute\' * duration') <= current_time))
     ).order_by(Event.date.desc(), Event.timing.desc()).limit(7).all()
 
     def serialize_event(event):
